--- conflicted
+++ resolved
@@ -57,13 +57,7 @@
         },
     )
 
-<<<<<<< HEAD
-    # forward options
-=======
-    # TODO: deprecate this and use `benchamrk.generate_kwargs`
     new_tokens: Optional[int] = None
-
->>>>>>> 90ad2ea7
     can_diffuse: bool = "${can_diffuse:${task}}"
     can_generate: bool = "${can_generate:${task}}"
 
